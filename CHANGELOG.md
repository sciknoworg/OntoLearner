--- conflicted
+++ resolved
@@ -1,16 +1,13 @@
 ## Changelog
 
-<<<<<<< HEAD
 ### v1.1.1 (May 27, 2025)
 - add HF documentation
 - add license headers
 - refactor documentations
 - improve hf layout
 - add examples
-=======
->>>>>>> fe3777d8
 
-### v1.1.0 (May 13, 2025)
+### v1.1.0 (May 21, 2025)
 - Version changes
 - Refactor documentations
 - Add Readme
