
.. image:: images/logo.png
   :alt: OntoLearner
   :width: 400px


OntoLearner is a Python framework designed for comprehensive analysis and evaluation of ontologies
across different domains. The framework provides tools for loading, processing,
and analyzing ontological structures while extracting metrics and relationships.


.. toctree::
   :maxdepth: 1
   :caption: Introduction
   :hidden:

   introduction
   installation
   quickstart
   huggingface
   learners/learner

.. toctree::
   :maxdepth: 3
   :caption: Benchmarking
   :hidden:

   benchmarking/benchmark


.. toctree::
   :maxdepth: 1
   :caption: Text2Onto
   :hidden:

   text2onto/text2onto

.. toctree::
   :maxdepth: 1
<<<<<<< HEAD
   :caption: Learners
   :hidden:

   models/rag

.. toctree::
   :maxdepth: 1
   :caption: Hugging Face Hub
=======
   :caption: How to contribute?
>>>>>>> 979e6eee
   :hidden:

   developer/adding_ontologies<|MERGE_RESOLUTION|>--- conflicted
+++ resolved
@@ -37,18 +37,7 @@
 
 .. toctree::
    :maxdepth: 1
-<<<<<<< HEAD
-   :caption: Learners
-   :hidden:
-
-   models/rag
-
-.. toctree::
-   :maxdepth: 1
-   :caption: Hugging Face Hub
-=======
    :caption: How to contribute?
->>>>>>> 979e6eee
    :hidden:
 
    developer/adding_ontologies